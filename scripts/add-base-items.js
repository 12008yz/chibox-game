const axios = require('axios');
const fs = require('fs');
const db = require('../models');

// Импортируем новые сервисы
const SteamPriceService = require('../services/steamPriceService');
const FixDropWeights = require('./fix-drop-weights');
const { parseImageFromSteamPage } = require('./parse-item-images');

// Импортируем полный список URLs
const COMPLETE_ITEMS_URLS = require('../utils/linkItems-complete');

// Инициализируем сервисы
const steamPriceService = new SteamPriceService(process.env.STEAM_API_KEY);

// FALLBACK ЦЕНЫ (используются только при недоступности Steam API)
const FALLBACK_PRICES = {
  consumer: 8,       // ₽8 (базовые скины)
  industrial: 20,    // ₽20 (промышленные скины)
  milspec: 90,       // ₽90 (синие скины)
  restricted: 500,   // ₽500 (фиолетовые скины)
  classified: 1500,  // ₽1500 (розовые скины)
  covert: 10000,     // ₽10000 (красные скины)
  contraband: 30000, // ₽30000 (ножи)
  exotic: 100000     // ₽100000 (перчатки)
};

// БАЗОВЫЕ КОНФИГУРАЦИИ КЕЙСОВ (веса будут пересчитаны автоматически)
const BASE_CASE_CONFIGS = {
  subscription_tier1: {
    name: 'Подписочные кейсы (Уровень 1)',
    price: null, // Бесплатный
    target_expected_value: 40, // Целевая стоимость для бесплатного кейса
    min_subscription_tier: 1,
    type: 'daily'
  },
  subscription_tier2: {
    name: 'Подписочные кейсы (Уровень 2)',
    price: null, // Бесплатный
    target_expected_value: 80, // Повышенная стоимость для 2 уровня
    min_subscription_tier: 2,
    type: 'daily'
  },
  subscription_tier3: {
    name: 'Подписочные кейсы (Уровень 3)',
    price: null, // Бесплатный
    target_expected_value: 180, // Высокая стоимость для 3 уровня
    min_subscription_tier: 3,
    type: 'daily'
  },
  purchase: {
    name: 'Покупные кейсы ₽99',
    price: 99,
    target_expected_value: 79.20, // 80% от цены (20% прибыль)
    min_subscription_tier: 0,
    type: 'premium'
  },
  premium: {
    name: 'Премиум кейсы ₽499',
    price: 499,
    target_expected_value: 399.20, // 80% от цены (20% прибыль)
    min_subscription_tier: 0,
    type: 'special'
  }
};

// ВСЕ КЕЙСЫ СОДЕРЖАТ ВСЕ КАТЕГОРИИ ПРЕДМЕТОВ!
const ITEMS_URLS = {
  subscription_tier1: {
    consumer: COMPLETE_ITEMS_URLS.subscription.consumer.slice(0, 50),
    industrial: COMPLETE_ITEMS_URLS.subscription.industrial.slice(0, 30),
    milspec: COMPLETE_ITEMS_URLS.subscription.milspec.slice(0, 25),
    restricted: COMPLETE_ITEMS_URLS.subscription.restricted.slice(0, 15),
    classified: COMPLETE_ITEMS_URLS.subscription.classified.slice(0, 8),
    covert: COMPLETE_ITEMS_URLS.subscription.covert.slice(0, 5),
    contraband: COMPLETE_ITEMS_URLS.subscription.extraordinary.slice(0, 3),
    exotic: COMPLETE_ITEMS_URLS.subscription.exotic.slice(0, 2)
  },
  subscription_tier2: {
    consumer: COMPLETE_ITEMS_URLS.subscription.consumer.slice(0, 50),
    industrial: COMPLETE_ITEMS_URLS.subscription.industrial.slice(0, 30),
    milspec: COMPLETE_ITEMS_URLS.subscription.milspec.slice(0, 25),
    restricted: COMPLETE_ITEMS_URLS.subscription.restricted.slice(0, 15),
    classified: COMPLETE_ITEMS_URLS.subscription.classified.slice(0, 8),
    covert: COMPLETE_ITEMS_URLS.subscription.covert.slice(0, 5),
    contraband: COMPLETE_ITEMS_URLS.subscription.extraordinary.slice(0, 3),
    exotic: COMPLETE_ITEMS_URLS.subscription.exotic.slice(0, 2)
  },
  subscription_tier3: {
    consumer: COMPLETE_ITEMS_URLS.subscription.consumer.slice(0, 50),
    industrial: COMPLETE_ITEMS_URLS.subscription.industrial.slice(0, 30),
    milspec: COMPLETE_ITEMS_URLS.subscription.milspec.slice(0, 25),
    restricted: COMPLETE_ITEMS_URLS.subscription.restricted.slice(0, 15),
    classified: COMPLETE_ITEMS_URLS.subscription.classified.slice(0, 8),
    covert: COMPLETE_ITEMS_URLS.subscription.covert.slice(0, 5),
    contraband: COMPLETE_ITEMS_URLS.subscription.extraordinary.slice(0, 3),
    exotic: COMPLETE_ITEMS_URLS.subscription.exotic.slice(0, 2)
  },
  purchase: {
    consumer: COMPLETE_ITEMS_URLS.subscription.consumer.slice(0, 50),
    industrial: COMPLETE_ITEMS_URLS.subscription.industrial.slice(0, 30),
    milspec: COMPLETE_ITEMS_URLS.subscription.milspec.slice(0, 25),
    restricted: COMPLETE_ITEMS_URLS.subscription.restricted.slice(0, 15),
    classified: COMPLETE_ITEMS_URLS.subscription.classified.slice(0, 10),
    covert: COMPLETE_ITEMS_URLS.subscription.covert.slice(0, 6),
    contraband: COMPLETE_ITEMS_URLS.subscription.extraordinary.slice(0, 4),
    exotic: COMPLETE_ITEMS_URLS.subscription.exotic.slice(0, 3)
  },
  premium: {
    consumer: COMPLETE_ITEMS_URLS.subscription.consumer.slice(0, 50),
    industrial: COMPLETE_ITEMS_URLS.subscription.industrial.slice(0, 30),
    milspec: COMPLETE_ITEMS_URLS.subscription.milspec.slice(0, 20),
    restricted: COMPLETE_ITEMS_URLS.subscription.restricted.slice(0, 15),
    classified: COMPLETE_ITEMS_URLS.subscription.classified.slice(0, 10),
    covert: COMPLETE_ITEMS_URLS.subscription.covert.slice(0, 8),
    contraband: COMPLETE_ITEMS_URLS.subscription.extraordinary.slice(0, 5),
    exotic: COMPLETE_ITEMS_URLS.subscription.exotic.slice(0, 3)
  }
};

// Функция для определения редкости по цене (актуальные пороги 2025)
function determineRarityByPrice(priceRub) {
  if (priceRub >= 80000) return 'exotic';      // ₽80,000+ (дорогие перчатки)
  if (priceRub >= 25000) return 'contraband';  // ₽25,000+ (ножи)
  if (priceRub >= 8000) return 'covert';       // ₽8,000+ (красные скины)
  if (priceRub >= 1200) return 'classified';   // ₽1,200+ (розовые скины)
  if (priceRub >= 400) return 'restricted';    // ₽400+ (фиолетовые скины)
  if (priceRub >= 80) return 'milspec';        // ₽80+ (синие скины)
  if (priceRub >= 15) return 'industrial';     // ₽15+ (светло-синие)
  return 'consumer';                           // < ₽15 (белые)
}

// Функция для извлечения market_hash_name из URL
function extractMarketHashNameFromUrl(url) {
  try {
    const match = url.match(/\/market\/listings\/730\/(.+)$/);
    if (match) {
      return decodeURIComponent(match[1]);
    }
    return null;
  } catch (error) {
    console.error('Ошибка извлечения имени из URL:', url, error.message);
    return null;
  }
}

// Функция для валидации URL изображения
function isValidImageUrl(url) {
  if (!url || typeof url !== 'string') return false;

  // Проверяем, что это действительно URL изображения Steam
  const steamImageRegex = /^https?:\/\/.*steamstatic\.com\/economy\/image\//;

  // Исключаем страницы Steam Market
  const steamPageRegex = /steamcommunity\.com\/market\/listings/;

  // Исключаем hash-ссылки или placeholder'ы
  const invalidPatterns = [
    /^#/,                    // hash ссылки
    /placeholder/i,          // placeholder изображения
    /default/i,              // дефолтные изображения
    /\/market\/listings\//   // ссылки на страницы
  ];

  if (steamPageRegex.test(url)) return false;

  for (const pattern of invalidPatterns) {
    if (pattern.test(url)) return false;
  }

  return steamImageRegex.test(url) || url.includes('steamstatic.com/economy/image/');
}

// Функция для генерации стандартного URL изображения Steam
function generateSteamImageUrl(marketHashName) {
  // Создаем базовый placeholder URL для Steam изображений
  // В реальности Steam использует hash-коды для изображений, но мы создадим стандартный шаблон
  const encodedName = encodeURIComponent(marketHashName);

  // Используем стандартный формат Steam для изображений предметов
  // Этот URL может не работать, но он корректно отформатирован
  return `https://community.fastly.steamstatic.com/economy/image/-9a81dlWLwJ2UUGcVs_nsVtzdOEdtWwKGZZLQHTxDZ7I56KU0Zwwo4NUX4oFJZEHLbXH5ApeO4YmlhxYQknCRvCo04DEVlxkKgpot621FAR17PLfYQJD_9W7m5O0mvLwOq7c2GkJscMi3-qZpI_2jlXj-0Y4NTv6JIaQJ1RvNVnV_VK7xujxxcjr75WdC5y7/360fx360f`;
}

// Функция для обработки одного предмета с актуальными ценами
async function processItem(url, originalRarity, caseType) {
  try {
    console.log(`🔄 Обрабатываем: ${url}`);

    const marketHashName = extractMarketHashNameFromUrl(url);
    if (!marketHashName) {
      console.error(`❌ Не удалось извлечь имя из URL: ${url}`);
      return null;
    }

    // Проверяем, существует ли уже такой предмет
    const existingItem = await db.Item.findOne({
      where: { steam_market_hash_name: marketHashName }
    });

    if (existingItem) {
      console.log(`⏭️  Предмет уже существует: ${marketHashName}`);
      return existingItem;
    }

    // Получаем актуальную цену и категорию через Steam API
    console.log(`💰 Получаем актуальную цену для: ${marketHashName}`);
    const priceData = await steamPriceService.getItemPrice(marketHashName);

    let priceRub, actualRarity, priceUsd;

    if (priceData.success && priceData.price_rub > 0) {
      // Используем актуальные данные из Steam
      priceRub = priceData.price_rub;
      priceUsd = priceData.price_usd;
      actualRarity = priceData.category;

      console.log(`✅ Steam API: ${marketHashName} - ₽${priceRub} - ${actualRarity}`);
    } else {
      // Fallback на статические цены
      priceRub = FALLBACK_PRICES[originalRarity] || 8;
      priceUsd = Math.round((priceRub / 95) * 100) / 100;
      actualRarity = originalRarity;

      console.log(`📝 Fallback цена: ${marketHashName} - ₽${priceRub} - ${actualRarity}`);
    }

    // Создаем ссылку на Steam Market
    const steamMarketUrl = `https://steamcommunity.com/market/listings/730/${encodeURIComponent(marketHashName)}`;

    // Парсим изображение предмета со страницы Steam Market
    console.log(`🖼️  Парсим изображение для: ${marketHashName}`);
<<<<<<< HEAD
    let imageUrl = await parseImageFromSteamPage(url);

    // Валидируем полученный URL изображения
    if (!imageUrl || !isValidImageUrl(imageUrl)) {
      // Пытаемся построить стандартный URL Steam изображения
      imageUrl = generateSteamImageUrl(marketHashName);
      console.log(`🔄 Используем сгенерированный URL: ${imageUrl}`);
    } else {
      console.log(`✅ Получен корректный URL изображения: ${imageUrl}`);
    }
=======
    const imageUrl = await parseImageFromSteamPage(url) || url;
>>>>>>> f631a10c

    // Извлекаем детали предмета
    const weaponType = extractWeaponType(marketHashName);
    const skinName = extractSkinName(marketHashName);
    const exterior = extractExterior(marketHashName);

    // Определяем origin в зависимости от типа кейса
    // Все подписочные кейсы используют общий origin для предметов
    let itemOrigin;
    if (caseType.startsWith('subscription_tier')) {
      itemOrigin = 'subscription_case';
    } else {
      itemOrigin = `${caseType}_case`;
    }

    // Создаем запись в базе данных (drop_weight будет установлен позже)
    const newItem = await db.Item.create({
      name: marketHashName,
      description: `CS2 ${actualRarity} skin ${marketHashName}`,
      image_url: imageUrl,
      price: priceRub,
      rarity: actualRarity,
      drop_weight: 1, // Временный вес, будет пересчитан
      min_subscription_tier: BASE_CASE_CONFIGS[caseType]?.min_subscription_tier || 0,
      weapon_type: weaponType,
      skin_name: skinName,
      steam_market_hash_name: marketHashName,
      steam_market_url: steamMarketUrl,
      is_available: true,
      exterior: exterior,
      quality: extractQuality(marketHashName),
      in_stock: false,
      is_tradable: true,
      float_value: null,
      stickers: null,
      origin: itemOrigin,
      // Новые поля для актуальных цен
      actual_price_rub: priceRub,
      price_last_updated: new Date(),
      price_source: priceData.success ? 'steam_api' : 'fallback'
    });

    console.log(`✅ Добавлен: ${marketHashName} - ₽${priceRub} - ${actualRarity}`);
    return newItem;

  } catch (error) {
    console.error(`❌ Критическая ошибка обработки ${url}:`, error.message);
    return null;
  }
}

// Вспомогательные функции для извлечения данных
function extractWeaponType(marketHashName) {
  const parts = marketHashName.split(' | ')[0];
  return parts || 'Unknown';
}

function extractSkinName(marketHashName) {
  const parts = marketHashName.split(' | ');
  if (parts.length < 2) return null;

  const skinWithExterior = parts[1];
  return skinWithExterior.replace(/\s*\([^)]*\)\s*$/, '').trim();
}

function extractExterior(marketHashName) {
  const match = marketHashName.match(/\(([^)]+)\)$/);
  return match ? match[1] : null;
}

function extractQuality(marketHashName) {
  if (marketHashName.includes('StatTrak™')) return 'StatTrak';
  if (marketHashName.includes('Souvenir')) return 'Souvenir';
  if (marketHashName.includes('★')) return 'Special';
  return null;
}

// Функция для создания шаблонов кейсов
async function createCaseTemplates() {
  console.log('📦 Создаем шаблоны кейсов с актуальным ценообразованием...\n');

  const templates = [
    {
      name: 'Ежедневный кейс (Уровень 1)',
      description: 'Бесплатный ежедневный кейс для подписчиков 1 уровня',
      type: 'daily',
      min_subscription_tier: 1,
      is_active: true,
      cooldown_hours: 24,
      price: null,
      color_scheme: '#4CAF50',
      sort_order: 1
    },
    {
      name: 'Ежедневный кейс (Уровень 2)',
      description: 'Улучшенный ежедневный кейс для подписчиков 2 уровня с повышенными шансами',
      type: 'daily',
      min_subscription_tier: 2,
      is_active: true,
      cooldown_hours: 24,
      price: null,
      color_scheme: '#2196F3',
      sort_order: 2
    },
    {
      name: 'Ежедневный кейс (Уровень 3)',
      description: 'Премиум ежедневный кейс для подписчиков 3 уровня с гарантированной высокой стоимостью',
      type: 'daily',
      min_subscription_tier: 3,
      is_active: true,
      cooldown_hours: 24,
      price: null,
      color_scheme: '#9C27B0',
      sort_order: 3
    },
    {
      name: 'Покупной кейс',
      description: 'Кейс за ₽99',
      type: 'premium',
      min_subscription_tier: 0,
      is_active: true,
      price: 99, // 99 рублей
      color_scheme: '#FF9800',
      sort_order: 4
    },
    {
      name: 'Премиум кейс',
      description: 'Эксклюзивный кейс за ₽499 с ножами и перчатками',
      type: 'special',
      min_subscription_tier: 0,
      is_active: true,
      price: 499, // 499 рублей
      color_scheme: '#F44336',
      sort_order: 5
    }
  ];

  const createdTemplates = [];
  for (const template of templates) {
    try {
      const existing = await db.CaseTemplate.findOne({ where: { name: template.name } });
      if (!existing) {
        const created = await db.CaseTemplate.create(template);
        createdTemplates.push(created);
        console.log(`✅ Создан шаблон кейса: ${template.name}`);
      } else {
        createdTemplates.push(existing);
        console.log(`⏭️  Шаблон уже существует: ${template.name}`);
      }
    } catch (error) {
      console.error(`❌ Ошибка создания шаблона ${template.name}:`, error.message);
    }
  }

  return createdTemplates;
}

// Основная функция для наполнения базы данных с актуальными ценами
async function populateDatabase(limitPerCategory = 1000) {
  console.log('🚀 Начинаем наполнение базы данных предметами CS2 с актуальными ценами...\n');

  let totalItems = 0;
  let successfulItems = 0;
  const itemsByCategory = {};

  // Создаем шаблоны кейсов
  await createCaseTemplates();

  // Обрабатываем предметы для каждого типа кейса
  for (const [caseType, categories] of Object.entries(ITEMS_URLS)) {
    console.log(`\n📦 Обрабатываем кейс: ${BASE_CASE_CONFIGS[caseType]?.name || caseType}`);

    itemsByCategory[caseType] = {};

    for (const [rarity, urls] of Object.entries(categories)) {
      console.log(`\n🎯 Редкость: ${rarity} (${urls.length} предметов)`);

      itemsByCategory[caseType][rarity] = [];

      // Ограничиваем количество для тестирования
      const urlsToProcess = urls.slice(0, limitPerCategory);

      for (let i = 0; i < urlsToProcess.length; i++) {
        const url = urlsToProcess[i];
        console.log(`[${i + 1}/${urlsToProcess.length}] Обрабатываем: ${rarity}`);

        const result = await processItem(url, rarity, caseType);
        totalItems++;

        if (result) {
          successfulItems++;
          itemsByCategory[caseType][rarity].push(result);
        }
      }
    }
  }

  console.log('\n🎉 Наполнение базы данных завершено!');
  console.log(`📊 Статистика:`);
  console.log(`- Всего обработано: ${totalItems}`);
  console.log(`- Успешно добавлено: ${successfulItems}`);
  console.log(`- Ошибок: ${totalItems - successfulItems}`);

  // Рассчитываем оптимальные веса на основе цен предметов
  await FixDropWeights.calculateWeightsByPrice();

  // Связываем предметы с шаблонами кейсов
  await linkItemsToCaseTemplates();

  // Финальная проверка весов (логирование)
  console.log('✅ Веса предметов настроены согласно fix-drop-weights.js');

  // Очищаем кэш цен
  steamPriceService.cleanExpiredCache();

  console.log('\n✅ Система кейсов настроена с весами из fix-drop-weights.js!');
}

// Функция для расчета оптимальных весов заменена на fix-drop-weights.js
// Эта функция теперь не используется, веса настраиваются через FixDropWeights.calculateWeightsByPrice()

// Функция для обновления весов предметов в базе данных теперь не используется
// Веса обновляются через FixDropWeights.calculateWeightsByPrice()

// Функция для проверки рентабельности с актуальными ценами теперь не используется
// Веса настраиваются через fix-drop-weights.js, который обеспечивает правильное распределение

// Вспомогательная функция для получения текущих весов теперь не используется
// Веса управляются через fix-drop-weights.js

// Функция для связывания предметов с шаблонами кейсов
async function linkItemsToCaseTemplates() {
  console.log('\n🔗 Связываем предметы с шаблонами кейсов...\n');

  const CASE_ITEM_MAPPING = {
    'Ежедневный кейс (Уровень 1)': 'subscription_case',
    'Ежедневный кейс (Уровень 2)': 'subscription_case',
    'Ежедневный кейс (Уровень 3)': 'subscription_case',
    'Покупной кейс': 'purchase_case',
    'Премиум кейс': 'premium_case'
  };

  try {
    const caseTemplates = await db.CaseTemplate.findAll({
      where: { is_active: true }
    });

    for (const template of caseTemplates) {
      console.log(`🎯 Обрабатываем кейс: ${template.name}`);

      let originPattern = CASE_ITEM_MAPPING[template.name];

      if (!originPattern) {
        if (template.name.includes('Ежедневный') || template.type === 'daily') {
          // Все ежедневные кейсы (подписочные) используют общий origin
          originPattern = 'subscription_case';
        } else if (template.name.includes('Покупной') || (template.price && template.price <= 150)) {
          originPattern = 'purchase_case';
        } else if (template.name.includes('Премиум') || (template.price && template.price > 150)) {
          originPattern = 'premium_case';
        }
      }

      if (!originPattern) {
        console.warn(`⚠️  Не удалось определить тип для кейса: ${template.name}`);
        continue;
      }

      const items = await db.Item.findAll({
        where: {
          is_available: true,
          origin: originPattern
        }
      });

      if (items.length === 0) {
        console.log(`   ❌ Нет предметов с origin: ${originPattern}`);
        continue;
      }

      // Очищаем текущие связи и добавляем новые
      await template.setItems([]);
      await template.addItems(items);

      console.log(`   ✅ Связано ${items.length} предметов с кейсом: ${template.name}`);
    }

    console.log('\n🎉 Связывание завершено успешно!');
  } catch (error) {
    console.error('❌ Ошибка при связывании предметов с кейсами:', error);
  }
}

// Экспорт функций
module.exports = {
  populateDatabase,
  processItem,
  createCaseTemplates,
  linkItemsToCaseTemplates,
  BASE_CASE_CONFIGS,
  ITEMS_URLS,
  FALLBACK_PRICES,
  steamPriceService
};

// Запуск если вызван напрямую
if (require.main === module) {
  console.log('🚀 Запуск системы кейсов с актуальными ценами Steam Market...');
  console.log(`📊 Steam API ключ: ${process.env.STEAM_API_KEY ? 'Настроен' : 'НЕ НАСТРОЕН'}`);
  console.log('⚙️ Целевая рентабельность: 20% (80% возврат пользователям)\n');

  populateDatabase(50) // Ограничиваем до 50 предметов на категорию для тестирования
    .then(() => {
      console.log('\n🎉 Система кейсов успешно настроена!');
      console.log('💡 Для полного наполнения увеличьте лимит в populateDatabase()');
      process.exit(0);
    })
    .catch(error => {
      console.error('❌ Ошибка настройки системы кейсов:', error);
      process.exit(1);
    });
}<|MERGE_RESOLUTION|>--- conflicted
+++ resolved
@@ -5,7 +5,7 @@
 // Импортируем новые сервисы
 const SteamPriceService = require('../services/steamPriceService');
 const FixDropWeights = require('./fix-drop-weights');
-const { parseImageFromSteamPage } = require('./parse-item-images');
+const { parseImageFromSteamPage, isValidSteamImageUrl } = require('./parse-item-images');
 
 // Импортируем полный список URLs
 const COMPLETE_ITEMS_URLS = require('../utils/linkItems-complete');
@@ -171,15 +171,15 @@
   return steamImageRegex.test(url) || url.includes('steamstatic.com/economy/image/');
 }
 
-// Функция для генерации стандартного URL изображения Steam
+// Функция для генерации стандартного URL изображения Steam или null
 function generateSteamImageUrl(marketHashName) {
-  // Создаем базовый placeholder URL для Steam изображений
-  // В реальности Steam использует hash-коды для изображений, но мы создадим стандартный шаблон
-  const encodedName = encodeURIComponent(marketHashName);
-
-  // Используем стандартный формат Steam для изображений предметов
-  // Этот URL может не работать, но он корректно отформатирован
-  return `https://community.fastly.steamstatic.com/economy/image/-9a81dlWLwJ2UUGcVs_nsVtzdOEdtWwKGZZLQHTxDZ7I56KU0Zwwo4NUX4oFJZEHLbXH5ApeO4YmlhxYQknCRvCo04DEVlxkKgpot621FAR17PLfYQJD_9W7m5O0mvLwOq7c2GkJscMi3-qZpI_2jlXj-0Y4NTv6JIaQJ1RvNVnV_VK7xujxxcjr75WdC5y7/360fx360f`;
+  // Вместо создания некорректного URL, возвращаем null
+  // Это позволит фронтенду отображать placeholder или дефолтное изображение
+  console.log(`⚠️  Не удалось получить изображение для: ${marketHashName}, будет использован placeholder`);
+  return null;
+
+  // Альтернативно, можно вернуть URL стандартного placeholder'а:
+  // return 'https://community.fastly.steamstatic.com/economy/image/placeholder.png';
 }
 
 // Функция для обработки одного предмета с актуальными ценами
@@ -230,7 +230,6 @@
 
     // Парсим изображение предмета со страницы Steam Market
     console.log(`🖼️  Парсим изображение для: ${marketHashName}`);
-<<<<<<< HEAD
     let imageUrl = await parseImageFromSteamPage(url);
 
     // Валидируем полученный URL изображения
@@ -241,9 +240,6 @@
     } else {
       console.log(`✅ Получен корректный URL изображения: ${imageUrl}`);
     }
-=======
-    const imageUrl = await parseImageFromSteamPage(url) || url;
->>>>>>> f631a10c
 
     // Извлекаем детали предмета
     const weaponType = extractWeaponType(marketHashName);
